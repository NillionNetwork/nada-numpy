--- conflicted
+++ resolved
@@ -10,17 +10,12 @@
     SecretInteger,
     SecretUnsignedInteger,
     PublicInteger,
-<<<<<<< HEAD
     Input,
     Party,
 )
 from nada_algebra.rational_config import get_log_scale
-=======
-    PublicUnsignedInteger,
-)
-
-
->>>>>>> 252eb348
+
+
 from typing import Union
 
 
