"""
    This module provides an enhanced array class, NadaArray, with additional functionality
    for mathematical operations and integration with the Nada Algebra library.
"""

from dataclasses import dataclass
from typing import Any, Callable, Union

import numpy as np
from nada_dsl import (
    Input,
    Party,
    Output,
    SecretInteger,
    SecretUnsignedInteger,
    PublicInteger,
    PublicUnsignedInteger,
    Integer,
    UnsignedInteger,
)


@dataclass
class NadaArray:
    """
    Represents an array-like object with additional functionality.

    Attributes:
        inner (np.ndarray): The underlying NumPy array.
    """

    inner: np.ndarray

    SUPPORTED_OPERATIONS = {
<<<<<<< HEAD
        "base",
=======
>>>>>>> 0dff7316
        "compress",
        "copy",
        "cumprod",
        "cumsum",
<<<<<<< HEAD
        "data",
        "dtype",
        "diagonal",
        "fill",
        "flags",
        "flat",
        "flatten",
        "item",
        "itemset",
        "itemsize",
        "nbytes",
        "ndim",
=======
        "diagonal",
        "fill",
        "flatten",
        "item",
        "itemset",
>>>>>>> 0dff7316
        "prod",
        "put",
        "ravel",
        "repeat",
        "reshape",
        "resize",
        "shape",
        "size",
<<<<<<< HEAD
        "strides",
=======
>>>>>>> 0dff7316
        "squeeze",
        "sum",
        "swapaxes",
        "T",
        "take",
        "tolist",
        "trace",
        "transpose",
    }

<<<<<<< HEAD
=======

>>>>>>> 0dff7316
    def __getitem__(self, item):
        """
        Get an item from the array.

        Args:
            item: The item to retrieve.

        Returns:
            NadaArray: A new NadaArray representing the retrieved item.
        """
        if len(self.inner.shape) == 1:
            return self.inner[item]
        return NadaArray(self.inner[item])

    def __setitem__(self, key, value):
        """
        Set an item in the array.

        Args:
            key: The key to set.
            value: The value to set.
        """
        if isinstance(value, NadaArray):
            self.inner[key] = value.inner
        else:
            self.inner[key] = value

    def __add__(
        self,
        other: Union[
            "NadaArray",
            np.ndarray,
            int,
            Integer,
            UnsignedInteger,
            SecretInteger,
            SecretUnsignedInteger,
            PublicInteger,
            PublicUnsignedInteger,
        ],
    ) -> "NadaArray":
        """
        Perform element-wise addition with broadcasting.

        Args:
            other (Union[NadaArray, np.ndarray, int, Integer, UnsignedInteger, SecretInteger,
                SecretUnsignedInteger, PublicInteger, PublicUnsignedInteger]): The object to add.

        Returns:
            NadaArray: A new NadaArray representing the element-wise addition result.
        """
        if isinstance(other, NadaArray):
            return NadaArray(self.inner + other.inner)
        if isinstance(other, int):
            return NadaArray(self.inner + Integer(other))
        return NadaArray(self.inner + other)

    def __sub__(
        self,
        other: Union[
            "NadaArray",
            np.ndarray,
            int,
            Integer,
            UnsignedInteger,
            SecretInteger,
            SecretUnsignedInteger,
            PublicInteger,
            PublicUnsignedInteger,
        ],
    ) -> "NadaArray":
        """
        Perform element-wise subtraction with broadcasting.

        Args:
            other (Union[NadaArray, np.ndarray, int,
                Integer, UnsignedInteger, SecretInteger,
                SecretUnsignedInteger, PublicInteger,
                PublicUnsignedInteger]): The object to subtract.

        Returns:
            NadaArray: A new NadaArray representing the element-wise subtraction result.
        """
        if isinstance(other, NadaArray):
            return NadaArray(self.inner - other.inner)
        if isinstance(other, int):
            return NadaArray(self.inner - Integer(other))
        return NadaArray(self.inner - other)

    def __mul__(
        self,
        other: Union[
            "NadaArray",
            np.ndarray,
            int,
            Integer,
            UnsignedInteger,
            SecretInteger,
            SecretUnsignedInteger,
            PublicInteger,
            PublicUnsignedInteger,
        ],
    ) -> "NadaArray":
        """
        Perform element-wise multiplication with broadcasting.

        Args:
            other (Union[NadaArray, np.ndarray, int,
                Integer, UnsignedInteger, SecretInteger,
                SecretUnsignedInteger, PublicInteger,
                PublicUnsignedInteger]): The object to multiply.

        Returns:
            NadaArray: A new NadaArray representing the element-wise multiplication result.
        """
        if isinstance(other, NadaArray):
            return NadaArray(self.inner * other.inner)
        if isinstance(other, int):
            return NadaArray(self.inner * Integer(other))
        return NadaArray(self.inner * other)

    def __truediv__(
        self,
        other: Union[
            "NadaArray",
            np.ndarray,
            int,
            Integer,
            UnsignedInteger,
            SecretInteger,
            SecretUnsignedInteger,
            PublicInteger,
            PublicUnsignedInteger,
        ],
    ) -> "NadaArray":
        """
        Perform element-wise division with broadcasting.

        Args:
            other (Union[NadaArray, np.ndarray, int, Integer, UnsignedInteger, SecretInteger,
                SecretUnsignedInteger, PublicInteger, PublicUnsignedInteger]): The object to divide.

        Returns:
            NadaArray: A new NadaArray representing the element-wise division result.
        """
        if isinstance(other, NadaArray):
            return NadaArray(self.inner / other.inner)
        if isinstance(other, int):
            return NadaArray(self.inner / Integer(other))
        return NadaArray(self.inner / other)

    def __matmul__(self, other: "NadaArray") -> "NadaArray":
        """
        Perform matrix multiplication with another NadaArray.

        Args:
            other (NadaArray): The NadaArray to perform matrix multiplication with.

        Returns:
            NadaArray: A new NadaArray representing the result of matrix multiplication.
        """
        if isinstance(other, NadaArray):
            return NadaArray(self.inner @ other.inner)

    def dot(self, other: "NadaArray") -> "NadaArray":
        """
        Compute the dot product between two NadaArray objects.

        Args:
            other (NadaArray): The NadaArray to compute dot product with.

        Returns:
            NadaArray: A new NadaArray representing the dot product result.
        """
        return NadaArray(self.inner.dot(other.inner))

    def hstack(self, other: "NadaArray") -> "NadaArray":
        """
        Horizontally stack two NadaArray objects.

        Args:
            other (NadaArray): The NadaArray to stack horizontally with.

        Returns:
            NadaArray: A new NadaArray representing the horizontal stack.
        """
        return NadaArray(np.hstack((self.inner, other.inner)))

    def vstack(self, other: "NadaArray") -> "NadaArray":
        """
        Vertically stack two NadaArray objects.

        Args:
            other (NadaArray): The NadaArray to stack vertically with.

        Returns:
            NadaArray: A new NadaArray representing the vertical stack.
        """
        return NadaArray(np.vstack((self.inner, other.inner)))

    def reveal(self) -> "NadaArray":
        """
        Reveal the elements of the array.

        Returns:
            NadaArray: A new NadaArray with revealed values.
        """
        return self.applypyfunc(lambda x: x.reveal())

    @staticmethod
    def apply_function_elementwise(func: Callable, array: np.ndarray) -> np.ndarray:
        """
        Apply a function element-wise to the input array.

        Args:
            func (Callable): The function to apply.
            array (np.ndarray): The input array.

        Returns:
            np.ndarray: A NumPy array with the function applied to each element.
        """
        if len(array.shape) == 1:
            return [func(x) for x in array]
        return [
            NadaArray.apply_function_elementwise(func, array[i])
            for i in range(array.shape[0])
        ]

    def applypyfunc(self, func: Callable) -> "NadaArray":
        """
        Apply a Python function element-wise to the array.

        Args:
            func (Callable): The function to apply.

        Returns:
            NadaArray: A new NadaArray with the function applied to each element.
        """
        return NadaArray(
            np.array(NadaArray.apply_function_elementwise(func, self.inner))
        )

    @staticmethod
    def output_array(array: np.ndarray, party: Party, prefix: str) -> list:
        """
        Generate a list of Output objects for each element in the input array.

        Args:
            array (np.ndarray): The input array.
            party (Party): The party object.
            prefix (str): The prefix to be added to the Output names.

        Returns:
            list: A list of Output objects.
        """
        if isinstance(
            array,
            (
                SecretInteger,
                SecretUnsignedInteger,
                PublicInteger,
                PublicUnsignedInteger,
                Integer,
                UnsignedInteger,
            ),
        ):
            return [Output(array, f"{prefix}_0", party)]

        if len(array.shape) == 1:
            return [
                Output(array[i], f"{prefix}_{i}", party) for i in range(array.shape[0])
            ]
        return [
            v
            for i in range(array.shape[0])
            for v in NadaArray.output_array(array[i], party, f"{prefix}_{i}")
        ]

    def output(self, party: Party, prefix: str) -> list:
        """
        Generate a list of Output objects for each element in the NadaArray.

        Args:
            party (Party): The party object.
            prefix (str): The prefix for naming the Output objects.

        Returns:
            list: A list of Output objects.
        """
        return NadaArray.output_array(self.inner, party, prefix)

    @staticmethod
    def create_list(dims: list, party: Party, prefix: str, generator: Callable) -> list:
        """
        Recursively create a nested list of objects generated by a generator function.

        Args:
            dims (list): A list of integers representing the dimensions of the desired nested list.
            party (Party): The party object representing the party to which the elements belong.
            prefix (str): A prefix for the names of the elements.
            generator (Callable): The function to generate the elements.

        Returns:
            list: A nested list of generated objects.
        """
        if len(dims) == 1:
            return [generator(f"{prefix}_{i}", party) for i in range(dims[0])]
        return [
            NadaArray.create_list(
                dims[1:],
                party,
                f"{prefix}_{i}",
                generator,
            )
            for i in range(dims[0])
        ]

    @staticmethod
    def array(
        dims: list,
        party: Party,
        prefix: str,
        nada_type: Union[
            SecretInteger, SecretUnsignedInteger, PublicInteger, PublicUnsignedInteger
        ] = SecretInteger,
    ) -> "NadaArray":
        """
        Create a NadaArray with the specified dimensions and element type.

        Args:
            dims (list): A list of integers representing the dimensions of the array.
            party (Party): The party object.
            prefix (str): A prefix for naming the array elements.
            nada_type (type, optional): The type of elements to create. Defaults to SecretInteger.

        Returns:
            NadaArray: The created NadaArray.
        """
        return NadaArray(
            np.array(
                NadaArray.create_list(
                    dims,
                    party,
                    prefix,
                    lambda name, party: nada_type(Input(name=name, party=party)),
                )
            )
        )

    @staticmethod
    def random(
        dims: list,
        nada_type: Union[SecretInteger, SecretUnsignedInteger] = SecretInteger,
    ) -> "NadaArray":
        """
        Create a random NadaArray with the specified dimensions.

        Args:
            dims (list): A list of integers representing the dimensions of the array.
            nada_type (type, optional): The type of elements to create. Defaults to SecretInteger.

        Returns:
            NadaArray: The created random NadaArray.
        """
        return NadaArray(
            np.array(
                NadaArray.create_list(
                    dims, None, None, lambda name, party: nada_type.random()
                )
            )
        )

    def __getattr__(self, name: str) -> Any:
        """Routes other attributes to the inner NumPy array.

        Args:
            name (str): Attribute name.

        Raises:
            AttributeError: Raised if attribute not supported.

        Returns:
            Any: Result of attribute.
        """
        if name not in self.SUPPORTED_OPERATIONS:
            raise AttributeError("NumPy method `%s` is not (currently) supported by NadaArrays." % name)

        attr = getattr(self.inner, name)

        if callable(attr):
            def wrapper(*args, **kwargs):
                result = attr(*args, **kwargs)
                if isinstance(result, np.ndarray):
                    return NadaArray(result)
                return result
            return wrapper

        if isinstance(attr, np.ndarray):
            attr = NadaArray(attr)

        return attr

    def __setattr__(self, name, value):
        if name == 'inner':
            super().__setattr__(name, value)
        else:
            setattr(self.inner, name, value)<|MERGE_RESOLUTION|>--- conflicted
+++ resolved
@@ -32,15 +32,11 @@
     inner: np.ndarray
 
     SUPPORTED_OPERATIONS = {
-<<<<<<< HEAD
         "base",
-=======
->>>>>>> 0dff7316
         "compress",
         "copy",
         "cumprod",
         "cumsum",
-<<<<<<< HEAD
         "data",
         "dtype",
         "diagonal",
@@ -53,13 +49,11 @@
         "itemsize",
         "nbytes",
         "ndim",
-=======
         "diagonal",
         "fill",
         "flatten",
         "item",
         "itemset",
->>>>>>> 0dff7316
         "prod",
         "put",
         "ravel",
@@ -68,10 +62,7 @@
         "resize",
         "shape",
         "size",
-<<<<<<< HEAD
         "strides",
-=======
->>>>>>> 0dff7316
         "squeeze",
         "sum",
         "swapaxes",
@@ -82,10 +73,6 @@
         "transpose",
     }
 
-<<<<<<< HEAD
-=======
-
->>>>>>> 0dff7316
     def __getitem__(self, item):
         """
         Get an item from the array.
