--- conflicted
+++ resolved
@@ -1,7 +1,7 @@
 """This is the __init__.py module"""
 
 from nada_algebra.array import NadaArray
-<<<<<<< HEAD
+from nada_algebra.types import RationalConfig, Rational, SecretRational
 from nada_algebra.funcs import *
 from nada_algebra.types import (
     Rational,
@@ -10,8 +10,4 @@
     rational,
     secret_rational,
 )
-from nada_algebra.rational_config import get_log_scale, reset_log_scale, set_log_scale
-=======
-from nada_algebra.types import RationalConfig, Rational, SecretRational
-from nada_algebra.funcs import *
->>>>>>> 252eb348
+from nada_algebra.rational_config import get_log_scale, reset_log_scale, set_log_scale