import os
import pytest
import subprocess

TESTS = [
    "base",
    "dot_product",
    "sum",
    "broadcasting_sum",
    "broadcasting_sub",
    "broadcasting_mul",
    "broadcasting_div",
    "broadcasting_vec",
    "hstack",
    "vstack",
    "reveal",
    "matrix_multiplication",
<<<<<<< HEAD
    "generate_array",
    "supported_operations",
=======
    "get_item",
    "get_attr",
    "set_item",
    "gauss_jordan",
>>>>>>> ac4dc010
]

EXAMPLES = [
    "dot_product",
    "matrix_multiplication",
]

TESTS = ["tests/" + test for test in TESTS] + ["examples/" + test for test in EXAMPLES]


@pytest.fixture(params=TESTS)
def testname(request):
    return request.param


def build_nada(test_dir):
    result = subprocess.run(
        ["nada", "build"], cwd=test_dir, capture_output=True, text=True
    )
    if result.returncode != 0:
        pytest.fail(f"Build failed: {result.stderr}")


def run_nada(test_dir):
    result = subprocess.run(
        ["nada", "test"], cwd=test_dir, capture_output=True, text=True
    )
    if result.returncode != 0:
        pytest.fail(f"Tests failed: {result.stderr}")


class TestSuite:

    def test_build(self, testname):
        # Get current working directory
        cwd = os.getcwd()
        try:
            # Change to specific nada project directory
            os.chdir(testname)
            # Build Nada Program
            build_nada(os.getcwd())
        finally:
            # Return to initial directory
            os.chdir(cwd)

    def test_run(self, testname):
        # Get current working directory
        cwd = os.getcwd()
        try:
            # Change to specific nada project directory
            os.chdir(testname)
            # Execute Tests on Program
            run_nada(os.getcwd())
        finally:
            # Return to initial directory
            os.chdir(cwd)


def test_client():
    import nada_algebra.client as na_client  # For use with Python Client
    import py_nillion_client as nillion
    import numpy as np

    parties = na_client.parties(3)

    assert parties is not None

    secrets = nillion.Secrets(
        na_client.concat(
            [
                na_client.array(np.ones((3, 3)), "A"),
                na_client.array(np.ones((3, 3)), "B", nillion.SecretUnsignedInteger),
            ]
        )
    )

    assert secrets is not None

    public_variables = nillion.PublicVariables(
        na_client.concat(
            [
                na_client.array(np.zeros((4, 4)), "C", nillion.PublicVariableInteger),
                na_client.array(
                    np.zeros((3, 3)), "D", nillion.PublicVariableUnsignedInteger
                ),
            ]
        )
    )

    assert public_variables is not None<|MERGE_RESOLUTION|>--- conflicted
+++ resolved
@@ -15,15 +15,12 @@
     "vstack",
     "reveal",
     "matrix_multiplication",
-<<<<<<< HEAD
     "generate_array",
     "supported_operations",
-=======
     "get_item",
     "get_attr",
     "set_item",
     "gauss_jordan",
->>>>>>> ac4dc010
 ]
 
 EXAMPLES = [
